--- conflicted
+++ resolved
@@ -322,7 +322,6 @@
     });
   });
 
-<<<<<<< HEAD
   describe('#getUserProfilePhotos', function () {
     it('should get user profile photos', function (done) {
       var bot = new Telegram(TOKEN);
@@ -330,7 +329,11 @@
         resp.should.be.an.instanceOf(Object);
         resp.total_count.should.be.an.instanceOf(Number);
         resp.photos.should.be.an.instanceOf(Array);
-=======
+        done();
+      });
+    });
+  });
+
   describe('#sendLocation', function () {
     it('should send a location', function (done) {
       var bot = new Telegram(TOKEN);
@@ -341,10 +344,9 @@
         resp.location.should.be.an.instanceOf(Object);
         resp.location.latitude.should.be.an.instanceOf(Number);
         resp.location.longitude.should.be.an.instanceOf(Number);
->>>>>>> 9ac992c6
-        done();
-      });
-    });
-  });
-
-});+        done();
+      });
+    });
+  });
+
+}); // End Telegram