--- conflicted
+++ resolved
@@ -100,13 +100,8 @@
       TelegramBot.messageTypes.forEach(processMessageType);
       if (message.text) {
         debug('Text message');
-<<<<<<< HEAD
         this.textRegexpCallbacks.some(reg => {
-          debug('Matching %s whith', message.text, reg.regexp);
-=======
-        this.textRegexpCallbacks.forEach(reg => {
           debug('Matching %s with %s', message.text, reg.regexp);
->>>>>>> 10af3e4f
           const result = reg.regexp.exec(message.text);
           if (result) {
             debug('Matches %s', reg.regexp);
