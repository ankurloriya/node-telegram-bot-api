--- conflicted
+++ resolved
@@ -17,11 +17,7 @@
   this.token = token;
   this.callback = callback;
   this.timeout = options.timeout || 0;
-<<<<<<< HEAD
-  this.interval = options.interval || 300;
-=======
-  this.interval = (typeof options.interval === 'number') ? options.interval : 2000;
->>>>>>> 15271050
+  this.interval = (typeof options.interval === 'number') ? options.interval : 300;
   this.lastUpdate = 0;
   this.lastRequest = null;
   this.abort = false;
